use crate::crypt::ciphers::Cipher;
use crate::result::{DatabaseIntegrityError, Error, Result};

use secstr::SecStr;

use xml::name::OwnedName;
use xml::reader::{EventReader, XmlEvent};

use super::db::{AutoType, AutoTypeAssociation, Entry, Group, Meta, Value};

#[derive(Debug)]
enum Node {
    Entry(Entry),
    Group(Group),
    KeyValue(String, Value),
    AutoType(AutoType),
    AutoTypeAssociation(AutoTypeAssociation),
    ExpiryTime(String),
    Expires(bool),
<<<<<<< HEAD
    Meta(Meta),
    UUID(String),
    RecycleBinUUID(String),
    Tags(String),
=======
    Tags(String),
    Meta(Meta),
    UUID(String),
    RecycleBinUUID(String),
>>>>>>> bafe7015
}

fn parse_xml_timestamp(t: &str) -> Result<chrono::NaiveDateTime> {
    match chrono::NaiveDateTime::parse_from_str(t, "%Y-%m-%dT%H:%M:%SZ") {
        // Prior to KDBX4 file format, timestamps were stored as ISO 8601 strings
        Ok(ndt) => Ok(ndt),
        // In KDBX4, timestamps are stored as seconds, Base64 encoded, since 0001-01-01 00:00:00
        // So, if we don't have a valid ISO 8601 string, assume we have found a Base64 encoded int.
        _ => {
            let v = base64::decode(t).map_err(|e| Error::from(DatabaseIntegrityError::from(e)))?;
            // Cast the Vec created by base64::decode into the array expected by i64::from_le_bytes
            let mut a: [u8; 8] = [0, 0, 0, 0, 0, 0, 0, 0];
            a.copy_from_slice(&v[0..8]);
            let ndt =
                chrono::NaiveDateTime::parse_from_str("0001-01-01T00:00:00", "%Y-%m-%dT%H:%M:%S")
                    .unwrap()
                    + chrono::Duration::seconds(i64::from_le_bytes(a));
            Ok(ndt)
        }
    }
}

pub(crate) fn parse_xml_block(xml: &[u8], inner_cipher: &mut dyn Cipher) -> Result<(Group, Meta)> {
    // Result<Group, Option<Group>> {
    let parser = EventReader::new(xml);

    // Stack of parsed Node objects not yet associated with their parent
    let mut parsed_stack: Vec<Node> = vec![];

    // Stack of XML element names
    let mut xml_stack: Vec<String> = vec![];

    let mut root_group: Group = Default::default();
    let mut meta: Meta = Default::default();

    for e in parser {
        match e.unwrap() {
            XmlEvent::StartElement {
                name: OwnedName { ref local_name, .. },
                ref attributes,
                ..
            } => {
                xml_stack.push(local_name.clone());

                match &local_name[..] {
                    "Meta" => parsed_stack.push(Node::Meta(Default::default())),
                    "UUID" => parsed_stack.push(Node::UUID(String::new())),
                    "RecycleBinUUID" => parsed_stack.push(Node::RecycleBinUUID(String::new())),
                    "Group" => parsed_stack.push(Node::Group(Default::default())),
                    "Entry" => parsed_stack.push(Node::Entry(Default::default())),
                    "String" => parsed_stack.push(Node::KeyValue(
                        String::new(),
                        Value::Unprotected(String::new()),
                    )),
                    "Value" => {
                        // Are we encountering a protected value?
                        if attributes
                            .iter()
                            .find(|oa| oa.name.local_name == "Protected")
                            .map(|oa| &oa.value)
                            .map_or(false, |v| v.to_lowercase().parse::<bool>().unwrap_or(false))
                        {
                            // Transform value to a Value::Protected
                            if let Some(&mut Node::KeyValue(_, ref mut ev)) =
                                parsed_stack.last_mut()
                            {
                                *ev = Value::Protected(SecStr::new(vec![]));
                            }
                        }
                    }
                    "AutoType" => parsed_stack.push(Node::AutoType(Default::default())),
                    "Association" => {
                        parsed_stack.push(Node::AutoTypeAssociation(Default::default()))
                    }
                    "ExpiryTime" => parsed_stack.push(Node::ExpiryTime(String::new())),
                    "Expires" => parsed_stack.push(Node::Expires(bool::default())),
                    "Tags" => parsed_stack.push(Node::Tags(Default::default())),
                    _ => {}
                }
            }

            XmlEvent::EndElement {
                name: OwnedName { ref local_name, .. },
            } => {
                xml_stack.pop();

                if [
                    "Group",
                    "Entry",
                    "String",
                    "AutoType",
                    "Association",
                    "ExpiryTime",
                    "Expires",
                    "UUID",
                    "Tags",
                    "Meta",
                    "RecycleBinUUID",
                ]
                .contains(&&local_name[..])
                {
                    let finished_node = parsed_stack.pop().unwrap();
                    let parsed_stack_head = parsed_stack.last_mut();

                    match finished_node {
                        Node::KeyValue(k, v) => {
                            if let Some(&mut Node::Entry(Entry { ref mut fields, .. })) =
                                parsed_stack_head
                            {
                                if !v.is_empty() {
                                    // A KeyValue was finished inside of an Entry -> add a field
                                    fields.insert(k, v);
                                }
                            }
                        }

                        Node::Group(finished_group) => {
                            match parsed_stack_head {
                                Some(&mut Node::Group(Group {
                                    ref mut children, ..
                                })) => {
                                    // A Group was finished - add Group to children
                                    children.push(crate::Node::Group(finished_group));
                                }
                                None => {
                                    // There is no more parent nodes left -> we are at the root
                                    root_group = finished_group;
                                }
                                _ => {}
                            }
                        }

                        Node::Entry(finished_entry) => {
                            if let Some(&mut Node::Group(Group {
                                ref mut children, ..
                            })) = parsed_stack_head
                            {
                                // A Entry was finished - add Node to parent Group's children
                                children.push(crate::Node::Entry(finished_entry))
                            }
                        }

                        Node::AutoType(at) => {
                            if let Some(&mut Node::Entry(Entry {
                                ref mut autotype, ..
                            })) = parsed_stack_head
                            {
                                autotype.replace(at);
                            }
                        }

                        Node::AutoTypeAssociation(ata) => {
                            if let Some(&mut Node::AutoType(AutoType {
                                ref mut associations,
                                ..
                            })) = parsed_stack_head
                            {
                                associations.push(ata);
                            }
                        }

                        Node::ExpiryTime(et) => {
                            // Currently ingoring any Err() from parse_xml_timestamp()
                            // Ignoring Err() to avoid possible regressions for existing users
                            if let Some(&mut Node::Entry(Entry { ref mut times, .. })) =
                                parsed_stack_head
                            {
                                match parse_xml_timestamp(&et) {
                                    Ok(t) => times.insert("ExpiryTime".to_owned(), t),
                                    _ => None,
                                };
                            } else if let Some(&mut Node::Group(Group { ref mut times, .. })) =
                                parsed_stack_head
                            {
                                match parse_xml_timestamp(&et) {
                                    Ok(t) => times.insert("ExpiryTime".to_owned(), t),
                                    _ => None,
                                };
                            }
                        }

                        Node::Expires(es) => {
                            if let Some(&mut Node::Entry(Entry {
                                ref mut expires, ..
                            })) = parsed_stack_head
                            {
                                *expires = es;
                            } else if let Some(&mut Node::Group(Group {
                                ref mut expires, ..
                            })) = parsed_stack_head
                            {
                                *expires = es;
                            }
                        }

<<<<<<< HEAD
                        Node::UUID(u) => {
                            if let Some(&mut Node::Entry(Entry { ref mut uuid, .. })) =
                                parsed_stack_head
                            {
                                *uuid = u;
                            } else if let Some(&mut Node::Group(Group { ref mut uuid, .. })) =
                                parsed_stack_head
                            {
                                *uuid = u;
                            }
                        }

=======
>>>>>>> bafe7015
                        Node::Tags(t) => {
                            if let Some(&mut Node::Entry(Entry { ref mut tags, .. })) =
                                parsed_stack_head
                            {
                                if !t.is_empty() {
                                    *tags = t
                                        .split(|c| c == ';' || c == ',')
                                        .map(|x| x.to_owned())
                                        .collect();

                                    tags.sort();
                                }
                            }
                        }

                        Node::RecycleBinUUID(r) => {
                            if let Some(&mut Node::Meta(Meta {
                                ref mut recyclebin_uuid,
                                ..
                            })) = parsed_stack_head
                            {
                                *recyclebin_uuid = r;
                            }
                        }

                        Node::Meta(m) => {
                            meta = m;
                        }
<<<<<<< HEAD
=======

                        Node::UUID(u) => {
                            if let Some(&mut Node::Entry(Entry { ref mut uuid, .. })) =
                                parsed_stack_head
                            {
                                *uuid = u;
                            } else if let Some(&mut Node::Group(Group { ref mut uuid, .. })) =
                                parsed_stack_head
                            {
                                *uuid = u;
                            }
                        }
>>>>>>> bafe7015
                    }
                }
            }

            XmlEvent::Characters(c) => {
                // Got some character data that need to be matched to a Node on the parsed_stack.

                match (xml_stack.last().map(|s| &s[..]), parsed_stack.last_mut()) {
                    (Some("Name"), Some(&mut Node::Group(Group { ref mut name, .. }))) => {
                        // Got a "Name" element with a Node::Group on the parsed_stack
                        // Update the Group's name
                        *name = c;
                    }
                    (Some("ExpiryTime"), Some(&mut Node::ExpiryTime(ref mut et))) => {
                        *et = c;
                    }
                    (Some("UUID"), Some(&mut Node::UUID(ref mut uuid))) => {
                        *uuid = c;
                    }
                    (Some("Expires"), Some(&mut Node::Expires(ref mut es))) => {
                        *es = c == "True";
                    }
                    (Some("Tags"), Some(&mut Node::Tags(ref mut tags))) => {
                        *tags = c;
                    }
                    (Some("Key"), Some(&mut Node::KeyValue(ref mut k, _))) => {
                        // Got a "Key" element with a Node::KeyValue on the parsed_stack
                        // Update the KeyValue's key
                        *k = c;
                    }
                    (Some("Value"), Some(&mut Node::KeyValue(_, ref mut ev))) => {
                        // Got a "Value" element with a Node::KeyValue on the parsed_stack
                        // Update the KeyValue's value

                        match *ev {
                            Value::Bytes(_) => {} // not possible
                            Value::Unprotected(ref mut v) => {
                                *v = c;
                            }
                            Value::Protected(ref mut v) => {
                                // Use the decryptor to decrypt the protected
                                // and base64-encoded value
                                //
                                let buf = base64::decode(&c)
                                    .map_err(|e| Error::from(DatabaseIntegrityError::from(e)))?;

                                let buf_decode = inner_cipher.decrypt(&buf)?;

                                let c_decode = std::str::from_utf8(&buf_decode)
                                    .map_err(|e| Error::from(DatabaseIntegrityError::from(e)))?;

                                *v = SecStr::from(c_decode);
                            }
                        }
                    }
                    (Some("RecycleBinUUID"), Some(&mut Node::RecycleBinUUID(ref mut et))) => {
                        *et = c;
                    }
                    (Some("Enabled"), Some(&mut Node::AutoType(ref mut at))) => {
                        at.enabled = c.parse().unwrap_or(false);
                    }
                    (Some("DefaultSequence"), Some(&mut Node::AutoType(ref mut at))) => {
                        at.sequence = Some(c.to_owned());
                    }
                    (Some("Window"), Some(&mut Node::AutoTypeAssociation(ref mut ata))) => {
                        ata.window = Some(c.to_owned());
                    }
                    (
                        Some("KeystrokeSequence"),
                        Some(&mut Node::AutoTypeAssociation(ref mut ata)),
                    ) => {
                        ata.sequence = Some(c.to_owned());
                    }
                    _ => {}
                }
            }

            _ => {}
        }
    }

    Ok((root_group, meta))
}<|MERGE_RESOLUTION|>--- conflicted
+++ resolved
@@ -17,17 +17,10 @@
     AutoTypeAssociation(AutoTypeAssociation),
     ExpiryTime(String),
     Expires(bool),
-<<<<<<< HEAD
-    Meta(Meta),
-    UUID(String),
-    RecycleBinUUID(String),
-    Tags(String),
-=======
     Tags(String),
     Meta(Meta),
     UUID(String),
     RecycleBinUUID(String),
->>>>>>> bafe7015
 }
 
 fn parse_xml_timestamp(t: &str) -> Result<chrono::NaiveDateTime> {
@@ -223,21 +216,6 @@
                             }
                         }
 
-<<<<<<< HEAD
-                        Node::UUID(u) => {
-                            if let Some(&mut Node::Entry(Entry { ref mut uuid, .. })) =
-                                parsed_stack_head
-                            {
-                                *uuid = u;
-                            } else if let Some(&mut Node::Group(Group { ref mut uuid, .. })) =
-                                parsed_stack_head
-                            {
-                                *uuid = u;
-                            }
-                        }
-
-=======
->>>>>>> bafe7015
                         Node::Tags(t) => {
                             if let Some(&mut Node::Entry(Entry { ref mut tags, .. })) =
                                 parsed_stack_head
@@ -266,8 +244,6 @@
                         Node::Meta(m) => {
                             meta = m;
                         }
-<<<<<<< HEAD
-=======
 
                         Node::UUID(u) => {
                             if let Some(&mut Node::Entry(Entry { ref mut uuid, .. })) =
@@ -280,7 +256,6 @@
                                 *uuid = u;
                             }
                         }
->>>>>>> bafe7015
                     }
                 }
             }
